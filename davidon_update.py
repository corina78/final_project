--- conflicted
+++ resolved
@@ -197,11 +197,8 @@
     # Compute the gradients
     grads = Model_backward(AL, one_hot_encoded_y_train.T, caches)
 
-<<<<<<< HEAD
     parameters = davidson_quasi_newton_update(x_train_flattened, parameters, cost, grads, units_in_layer, epsilon=0.01, max_iterations=100)
-=======
-    parameters = davidson_quasi_newton_update(x_train_flattened, parameters, cost, grads, units_in_layer, epsilon=0, max_iterations=5)
->>>>>>> d7bd54fc
+
 
     # Get predictions for the training and test sets
     #predictions_train = predict(x_train_flattened, parameters)
@@ -211,5 +208,6 @@
     #accuracy_train = compute_accuracy(predictions_train, y_train_flattened)
     #accuracy_test = compute_accuracy(predictions_test, y_test_flattened)
 
-    #print(f"Accuracy on the training set: {accuracy_train}")
-    #print(f"Accuracy on the test set: {accuracy_test}")+    print(f"Accuracy on the training set: {accuracy_train}")
+    print(f"Accuracy on the test set: {accuracy_test}")
+
