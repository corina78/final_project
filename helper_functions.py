--- conflicted
+++ resolved
@@ -1,13 +1,11 @@
 import numpy as np
 import copy
-<<<<<<< HEAD
+
 from scipy.sparse import eye
-
-=======
 from memory_profiler import profile
 #from scipy.sparse import identity
 @profile
->>>>>>> d7bd54fc
+
 def initialize_parameters(units_in_layer, dtype=np.float16):
     """
     Initializes network parameters using He initialization, and prepares for Davidson's algorithm
